import math
from typing import Callable
import pickle
from typing import Optional

import torch
from torch import nn, LongTensor, Tensor


import texar as tx
from texar.modules.encoders import TransformerEncoder
from texar.modules.decoders import TransformerDecoder

from texar.module_base import ModuleBase
from texar.losses.mle_losses import sequence_softmax_cross_entropy


class Transformer(ModuleBase):
    def __init__(self, config_model, config_data):
        ModuleBase.__init__(self)
        self.config_model = config_model
        self.config_data = config_data

        with open(config_data.vocab_file, "rb") as f:
            id2w = pickle.load(f)
        self.id2w = id2w
        self.vocab_size = len(id2w)
        self.pad_token_id, self.bos_token_id = (0, 1)
        self.eos_token_id, self.unk_token_id = (2, 3)

        word_embedder = tx.modules.WordEmbedder(
            vocab_size=self.vocab_size, hparams=config_model.emb
        )
        pos_embedder = tx.modules.SinusoidsPositionEmbedder(
            position_size=config_data.max_decoding_length,
            hparams=config_model.position_embedder_hparams,
        )
        encoder = TransformerEncoder(hparams=config_model.encoder)
        decoder = TransformerDecoder(
            vocab_size=self.vocab_size,
            output_layer=word_embedder.embedding,
            hparams=config_model.decoder,
        )

        self.smoothed_loss_func = LabelSmoothingLoss(
            label_confidence=self.config_model.loss_label_confidence,
            tgt_vocab_size=self.vocab_size,
            ignore_index=0,
        )

        self.submodules = nn.ModuleDict(
            {
                "word_embedder": word_embedder,
                "pos_embedder": pos_embedder,
                "encoder": encoder,
                "decoder": decoder,
            }
        )
        self.step_iteration = 0

    def forward(
        self,
        encoder_input,
        is_train_mode: Optional[bool],
        decoder_input: Optional[torch.Tensor] = None,
        labels: Optional[torch.Tensor] = None,
        beam_width: Optional[int] = None,
    ):

        if torch.cuda.is_available():
            encoder_input = encoder_input.cuda()

        batch_size = encoder_input.size()[0]
        # (text sequence length excluding padding)
        encoder_input_length = (encoder_input != 0).int().sum(dim=1)

        if is_train_mode:
            self.train()

        else:
            self.eval()

        # Source word embedding
        src_word_embeds = self.submodules["word_embedder"](
            encoder_input
        )
        src_word_embeds = (
            src_word_embeds * self.config_model.hidden_dim ** 0.5
        )

        # Position embedding (shared b/w source and target)
        src_seq_len = torch.full(
            [batch_size], encoder_input.size()[1], dtype=torch.int32
        )
        src_seq_len = src_seq_len.to(device=encoder_input.device)

        src_pos_embeds = self.submodules["pos_embedder"](
            sequence_length=src_seq_len
        )
        src_input_embedding = src_word_embeds + src_pos_embeds

        encoder_output = self.submodules["encoder"](
            inputs=src_input_embedding, sequence_length=encoder_input_length
        )

        if is_train_mode:
            if torch.cuda.is_available():
                decoder_input = decoder_input.cuda()

            tgt_word_embeds = self.submodules["word_embedder"](
                decoder_input
            )
            tgt_word_embeds = (
                tgt_word_embeds * self.config_model.hidden_dim ** 0.5
            )
            tgt_seq_len = torch.full(
                [batch_size], decoder_input.size()[1], dtype=torch.int32
            )
            tgt_seq_len = tgt_seq_len.to(device=decoder_input.device)

            tgt_pos_embeds = self.submodules["pos_embedder"](
                sequence_length=tgt_seq_len
            )

            tgt_input_embedding = tgt_word_embeds + tgt_pos_embeds

            # For training
            outputs = self.submodules["decoder"](
                memory=encoder_output,
                memory_sequence_length=encoder_input_length,
                inputs=tgt_input_embedding,
                decoding_strategy="train_greedy",
            )
            labels = labels.to(device=outputs.logits.device)
            label_lengths = (labels != 0).long().sum(dim=1)
            label_lengths = label_lengths.to(device=outputs.logits.device)
            is_target = (labels != 0).float()
            mle_loss = self.smoothed_loss_func(
                outputs.logits, labels, label_lengths
            )
            mle_loss = (mle_loss * is_target).sum() / is_target.sum()
            return mle_loss
        else:
            start_tokens = torch.full([batch_size], self.bos_token_id,
                                      dtype=torch.int32)

            if torch.cuda.is_available():
                start_tokens = start_tokens.cuda()

            def _embedding_fn(x, y):
<<<<<<< HEAD
                print('step:{}'.format(y))
                return self.submodules["word_embedder"](x)\
                    * self.config_model.hidden_dim ** 0.5 \
                    + self.submodules["pos_embedder"](y)
=======
                return self.submodules["word_embedder"](
                    x
                ) * self.config_model.hidden_dim ** 0.5 + self.submodules[
                    "pos_embedder"
                ](
                    y
                )
>>>>>>> caba9213

            predictions = self.submodules["decoder"](
                memory=encoder_output,
                memory_sequence_length=encoder_input_length,
                beam_width=beam_width,
                length_penalty=self.config_model.length_penalty,
                start_tokens=start_tokens,
                end_token=self.eos_token_id,
                embedding=_embedding_fn,
                max_decoding_length=self.config_data.max_decoding_length,
                decoding_strategy="infer_greedy"
            )
            # Uses the best sample by beam search
            return predictions


class LabelSmoothingLoss(nn.Module):
    """
    With label smoothing,
    KL-divergence between q_{smoothed ground truth prob.}(w)
    and p_{prob. computed by model}(w) is minimized.
    """

    def __init__(self, label_confidence, tgt_vocab_size, ignore_index=0):
        """
        :param label_smoothing:
        :param tgt_vocab_size:
        :param ignore_index: The index in the vocabulary to ignore
        """
        self.ignore_index = ignore_index
        self.tgt_vocab_size = tgt_vocab_size
        super(LabelSmoothingLoss, self).__init__()

        label_smoothing = 1 - label_confidence
        assert 0.0 < label_smoothing <= 1.0
        smoothing_value = label_smoothing / (tgt_vocab_size - 2)
        one_hot = torch.full((tgt_vocab_size,), smoothing_value)
        one_hot[self.ignore_index] = 0
        self.register_buffer("one_hot", one_hot.unsqueeze(0))

        self.confidence = label_confidence

    def forward(
        self,
        output: torch.Tensor,
        target: torch.Tensor,
        label_lengths: torch.LongTensor,
    ) -> torch.Tensor:
        """
        output (FloatTensor): batch_size x seq_length * n_classes
        target (LongTensor): batch_size * seq_length
        """
        ori_shapes = (output.size(), target.size())
        output, target = (
            output.reshape([-1, self.tgt_vocab_size]),
            target.reshape([-1]),
        )
        model_prob = self.one_hot.repeat(target.size(0), 1)
        model_prob = model_prob.to(device=target.device)
        model_prob.scatter_(1, target.unsqueeze(1), self.confidence)
        model_prob.masked_fill_((target == self.ignore_index).unsqueeze(1), 0)

        output, model_prob = (
            output.reshape(ori_shapes[0]),
            model_prob.reshape(ori_shapes[0]),
        )

        return sequence_softmax_cross_entropy(
            labels=model_prob, logits=output, sequence_length=label_lengths,
            average_across_batch=False, sum_over_timesteps=False,
        )<|MERGE_RESOLUTION|>--- conflicted
+++ resolved
@@ -1,10 +1,8 @@
-import math
-from typing import Callable
 import pickle
 from typing import Optional
 
 import torch
-from torch import nn, LongTensor, Tensor
+from torch import nn
 
 
 import texar as tx
@@ -28,17 +26,18 @@
         self.pad_token_id, self.bos_token_id = (0, 1)
         self.eos_token_id, self.unk_token_id = (2, 3)
 
-        word_embedder = tx.modules.WordEmbedder(
+        self.word_embedder = tx.modules.WordEmbedder(
             vocab_size=self.vocab_size, hparams=config_model.emb
         )
-        pos_embedder = tx.modules.SinusoidsPositionEmbedder(
+        self.pos_embedder = tx.modules.SinusoidsPositionEmbedder(
             position_size=config_data.max_decoding_length,
             hparams=config_model.position_embedder_hparams,
         )
-        encoder = TransformerEncoder(hparams=config_model.encoder)
-        decoder = TransformerDecoder(
+
+        self.encoder = TransformerEncoder(hparams=config_model.encoder)
+        self.decoder = TransformerDecoder(
             vocab_size=self.vocab_size,
-            output_layer=word_embedder.embedding,
+            output_layer=self.word_embedder.embedding,
             hparams=config_model.decoder,
         )
 
@@ -48,14 +47,6 @@
             ignore_index=0,
         )
 
-        self.submodules = nn.ModuleDict(
-            {
-                "word_embedder": word_embedder,
-                "pos_embedder": pos_embedder,
-                "encoder": encoder,
-                "decoder": decoder,
-            }
-        )
         self.step_iteration = 0
 
     def forward(
@@ -81,7 +72,7 @@
             self.eval()
 
         # Source word embedding
-        src_word_embeds = self.submodules["word_embedder"](
+        src_word_embeds = self.word_embedder(
             encoder_input
         )
         src_word_embeds = (
@@ -94,12 +85,12 @@
         )
         src_seq_len = src_seq_len.to(device=encoder_input.device)
 
-        src_pos_embeds = self.submodules["pos_embedder"](
+        src_pos_embeds = self.pos_embedder(
             sequence_length=src_seq_len
         )
         src_input_embedding = src_word_embeds + src_pos_embeds
 
-        encoder_output = self.submodules["encoder"](
+        encoder_output = self.encoder(
             inputs=src_input_embedding, sequence_length=encoder_input_length
         )
 
@@ -107,7 +98,7 @@
             if torch.cuda.is_available():
                 decoder_input = decoder_input.cuda()
 
-            tgt_word_embeds = self.submodules["word_embedder"](
+            tgt_word_embeds = self.word_embedder(
                 decoder_input
             )
             tgt_word_embeds = (
@@ -118,14 +109,14 @@
             )
             tgt_seq_len = tgt_seq_len.to(device=decoder_input.device)
 
-            tgt_pos_embeds = self.submodules["pos_embedder"](
+            tgt_pos_embeds = self.pos_embedder(
                 sequence_length=tgt_seq_len
             )
 
             tgt_input_embedding = tgt_word_embeds + tgt_pos_embeds
 
             # For training
-            outputs = self.submodules["decoder"](
+            outputs = self.decoder(
                 memory=encoder_output,
                 memory_sequence_length=encoder_input_length,
                 inputs=tgt_input_embedding,
@@ -148,22 +139,11 @@
                 start_tokens = start_tokens.cuda()
 
             def _embedding_fn(x, y):
-<<<<<<< HEAD
-                print('step:{}'.format(y))
-                return self.submodules["word_embedder"](x)\
-                    * self.config_model.hidden_dim ** 0.5 \
-                    + self.submodules["pos_embedder"](y)
-=======
-                return self.submodules["word_embedder"](
+                return self.word_embedder(
                     x
-                ) * self.config_model.hidden_dim ** 0.5 + self.submodules[
-                    "pos_embedder"
-                ](
-                    y
-                )
->>>>>>> caba9213
-
-            predictions = self.submodules["decoder"](
+                ) * self.config_model.hidden_dim ** 0.5 + self.pos_embedder(y)
+
+            predictions = self.decoder(
                 memory=encoder_output,
                 memory_sequence_length=encoder_input_length,
                 beam_width=beam_width,
@@ -187,9 +167,9 @@
 
     def __init__(self, label_confidence, tgt_vocab_size, ignore_index=0):
         """
-        :param label_smoothing:
-        :param tgt_vocab_size:
-        :param ignore_index: The index in the vocabulary to ignore
+        :param label_confidence: the confidence weight on the ground truth label
+        :param tgt_vocab_size: the size of the final classification
+        :param ignore_index: The index in the vocabulary to ignore weight
         """
         self.ignore_index = ignore_index
         self.tgt_vocab_size = tgt_vocab_size

--- conflicted
+++ resolved
@@ -16,20 +16,11 @@
 """
 
 from typing import (Optional, Union, Callable, Tuple, List,
-<<<<<<< HEAD
                     Any, Dict, TypeVar)
-=======
-                    Any, Dict, Type, TypeVar)
->>>>>>> fb00347a
 import numpy as np
 
 import torch
 from torch import nn, split
-<<<<<<< HEAD
-=======
-from torch.distributions.multivariate_normal import MultivariateNormal
-from torch.distributions.distribution import Distribution
->>>>>>> fb00347a
 
 from texar.hyperparams import HParams
 from texar.modules.connectors.connector_base import ConnectorBase
@@ -129,15 +120,9 @@
             ``tuple`` of ``Integers`` or ``torch.Size``.
         activation_fn: Activation function applied to the output.
 
-<<<<<<< HEAD
     :returns:
         If :attr:`output_size` is an ``Integer`` or a ``torch.Size``,
         returns a ``Tensor`` of shape ``[batch_size, *, output_size]``.
-=======
-    Returns:
-        If :attr:`output_size` is an ``Integer`` or a ``torch.Size``,
-        returns a ``Tensor`` of shape ``[batch_size x output_size]``.
->>>>>>> fb00347a
         If :attr:`output_size` is a ``tuple`` of Integers or TensorShape,
         returns a ``tuple`` having the same structure as:attr:`output_size`,
         where each element ``Tensor`` has the same size as
@@ -163,11 +148,7 @@
         size_list = flat_output_size
 
     fc_output = linear_layer(concat_input)
-<<<<<<< HEAD
     if activation_fn is not None:
-=======
-    if activation_fn:
->>>>>>> fb00347a
         fc_output = activation_fn(fc_output)
 
     flat_output = split(fc_output, size_list, dim=1) # type: ignore
@@ -269,31 +250,17 @@
             value (optional): A scalar, the value that the output tensor(s)
                 has. If ``None``, ``"value"`` in :attr:`hparams` is used.
 
-<<<<<<< HEAD
         :returns:
-=======
-        Returns:
->>>>>>> fb00347a
             A (structure of) ``Tensor`` whose structure is the same as
             :attr:`output_size`, with value speicified by
             ``value`` or :attr:`hparams`.
         """
-<<<<<<< HEAD
 
         def full_tensor(x):
             if isinstance(x, torch.Size):
                 return torch.full((batch_size,) + x, self.value)
             else:
                 return torch.full((batch_size, x), self.value)
-=======
-        value_ = self.hparams.value
-
-        def full_tensor(x):
-            if isinstance(x, torch.Size):
-                return torch.full((batch_size,) + x, value_)
-            else:
-                return torch.full((batch_size, x), value_)
->>>>>>> fb00347a
 
         output = utils.map_structure(
             full_tensor,
@@ -373,11 +340,7 @@
         Args:
             inputs: The input (structure of) tensor to pass forward.
 
-<<<<<<< HEAD
         :returns:
-=======
-        Returns:
->>>>>>> fb00347a
             A (structure of) tensors that re-packs :attr:`inputs` to have
             the specified structure of :attr:`output_size`.
         """
@@ -424,11 +387,8 @@
             or a ``tuple`` of ``torch.Size``.
             For example, to transform inputs to have decoder state size, set
             :python:`output_size=decoder.state_size`.
-<<<<<<< HEAD
         linear_layer_dim: Integer, Value of finale ``dim`` of the input
             tensors. Which is the input dim of the mlp linear layer.
-=======
->>>>>>> fb00347a
         hparams (dict, optional): Hyperparameters. Missing
             hyperparamerter will be set to default values. See
             :meth:`default_hparams` for the hyperparameter sturcture and
@@ -442,11 +402,8 @@
                  linear_layer_dim: int,
                  hparams: Optional[HParamsType] = None):
         ConnectorBase.__init__(self, output_size, hparams)
-<<<<<<< HEAD
         self._linear_layer = nn.Linear(
             linear_layer_dim, _sum_output_size(output_size))
-=======
->>>>>>> fb00347a
 
     @staticmethod
     def default_hparams() -> dict:
@@ -485,24 +442,14 @@
                 ``tuple`` of such Tensors. That is, the first dimension of
                 (each) ``Tensor`` must be the batch dimension.
 
-<<<<<<< HEAD
         :returns:
-=======
-        Returns:
->>>>>>> fb00347a
             A ``Tensor`` or a (nested) ``tuple`` of Tensors of the
             same structure of :attr:`output_size`.
         """
         activation_fn = layers.get_activation_fn(self.hparams.activation_fn)
 
-<<<<<<< HEAD
         output = _mlp_transform(
             inputs, self._output_size, self._linear_layer, activation_fn)
-=======
-        output, linear_layer = _mlp_transform(
-            inputs, self._output_size, activation_fn)
-        self._linear_layers.append(linear_layer)
->>>>>>> fb00347a
 
         return output
 
@@ -517,7 +464,6 @@
 
         .. code-block:: python
 
-<<<<<<< HEAD
             # Initialized without num_samples
             cell = LSTMCell(num_units=256)
             # cell.state_size == LSTMStateTuple(c=256, h=256)
@@ -544,31 +490,6 @@
             # output_ == LSTMStateTuple(c=tensor_of_shape_(4, 256),
             #                           h=tensor_of_shape_(4, 256))
             # sample == Tensor([4, 16 * 100])
-=======
-            cell = LSTMCell(num_units=256)
-            # cell.state_size == LSTMStateTuple(c=256, h=256)
-            connector = ReparameterizedStochasticConnector(cell.state_size)
-            kwargs = {
-                'loc': torch.zeros([batch_size, 10]),
-                'scale_diag': torch.stack(
-                    [torch.diag(x) for x in torch.ones([batch_size, 10])],
-                    0)
-            }
-            output, sample = connector(distribution_kwargs=kwargs)
-            # output == LSTMStateTuple(c=tensor_of_shape_(batch_size, 256),
-            #                          h=tensor_of_shape_(batch_size, 256))
-            # sample == Tensor([batch_size, 10])
-            kwargs = {
-                'loc': torch.zeros([10]),
-                'scale_diag': torch.stack(
-                    [torch.diag(x) for x in torch.ones([10])], dim=0)
-            }
-            output_, sample_ = connector(distribution_kwargs=kwargs,
-                                         num_samples=batch_size_)
-            # output_ == LSTMStateTuple(c=tensor_of_shape_(batch_size_, 256),
-            #                           h=tensor_of_shape_(batch_size_, 256))
-            # sample == Tensor([batch_size_, 10])
->>>>>>> fb00347a
 
     Args:
         output_size: Size of output **excluding** the batch dimension. For
@@ -578,7 +499,6 @@
             a ``tuple`` of ``torch.Size``.
             For example, to transform inputs to have decoder state size, set
             :python:`output_size=decoder.state_size`.
-<<<<<<< HEAD
         distribution: A instance of subclass of
             :torch:`distributions.distribution.Distribution`,
             Can be a distribution class instance.
@@ -587,34 +507,17 @@
             generate a single sample. Note that if batch size has
             already been included in :attr:`distribution`'s dimensionality,
             :attr:`num_samples` should be left as ``None``.
-=======
->>>>>>> fb00347a
         hparams (dict, optional): Hyperparameters. Missing
             hyperparamerter will be set to default values. See
             :meth:`default_hparams` for the hyperparameter sturcture and
             default values.
-<<<<<<< HEAD
-=======
-        distribution: A instance of subclass of
-            :torch:`distributions.distribution.Distribution`,
-            Can be a class, its name or module path, or a class instance.
-        distribution_kwargs (dict, optional): Keyword arguments for the
-            distribution constructor. Ignored if :attr:`distribution` is a
-            class instance.
->>>>>>> fb00347a
     """
 
     def __init__(self,
                  output_size: OutputSize,
-<<<<<<< HEAD
                  distribution: T,
                  num_samples: Optional[Union[int, torch.Tensor]] = None,
                  hparams: Optional[HParamsType] = None):
-=======
-                 hparams: HParamsType = None,
-                 distribution: Union[Type[T], T, str] = 'MultivariateNormal',
-                 distribution_kwargs: Optional[Dict[str, Any]] = None,):
->>>>>>> fb00347a
         ConnectorBase.__init__(self, output_size, hparams)
 
         self._dstr = distribution
@@ -664,38 +567,18 @@
         }
 
     def forward(self, # type: ignore
-<<<<<<< HEAD
                 transform: bool = True) -> Tuple[Any, Any]:
         r"""Samples from a distribution and optionally performs transformation
         with an MLP layer.
         The distribution must be reparameterizable, i.e.,
         :python:`Distribution.has_rsample == True`.
-=======
-                transform: bool = True,
-                num_samples: Optional[Union[int, torch.Tensor]] = None
-                ) -> Tuple[Any, Any]:
-        r"""Samples from a distribution and optionally performs transformation
-        with an MLP layer.
-        The distribution must be reparameterizable, i.e.,
-        :python:`distribution.reparameterization_type = FULLY_REPARAMETERIZED`.
->>>>>>> fb00347a
 
         Args:
             transform (bool): Whether to perform MLP transformation of the
                 distribution samples. If ``False``, the structure/shape of a
                 sample must match :attr:`output_size`.
-<<<<<<< HEAD
 
         :returns:
-=======
-            num_samples (optional): An ``int`` or ``int`` ``Tensor``.
-                Number of samples to generate. If not given,
-                generate a single sample. Note that if batch size has
-                already been included in :attr:`distribution`'s dimensionality,
-                :attr:`num_samples` should be left as ``None``.
-
-        Returns:
->>>>>>> fb00347a
             A ``tuple`` (output, sample), where
             - output: A ``Tensor`` or a (nested) ``tuple`` of Tensors with
               the same structure and size of :attr:`output_size`.
@@ -707,20 +590,6 @@
             ValueError: The output does not match :attr:`output_size`.
         """
 
-<<<<<<< HEAD
-=======
-        if num_samples:
-            sample = self._dstr.sample([num_samples]) # type: ignore
-        else:
-            sample = self._dstr.sample() # type: ignore
-
-        if self._dstr.event_shape == []: # type: ignore
-            sample = torch.reshape(
-                sample,
-                sample.size() + torch.Size([1]))
-
-        sample = sample.float()
->>>>>>> fb00347a
         if transform:
             fn_modules = ['torch', 'torch.nn', 'texar.custom']
             activation_fn = utils.get_function(
@@ -752,7 +621,6 @@
             torch.Size.
             For example, to transform inputs to have decoder state size, set
             :python:`output_size=decoder.state_size`.
-<<<<<<< HEAD
         distribution: A instance of subclass of
             :torch:`distributions.distribution.Distribution`,
             Can be a class, its name or module path, or a class instance.
@@ -761,34 +629,17 @@
             generate a single sample. Note that if batch size has
             already been included in :attr:`distribution`'s dimensionality,
             :attr:`num_samples` should be left as ``None``.
-=======
->>>>>>> fb00347a
         hparams (dict, optional): Hyperparameters. Missing
             hyperparamerter will be set to default values. See
             :meth:`default_hparams` for the hyperparameter sturcture and
             default values.
-<<<<<<< HEAD
-=======
-        distribution: A instance of subclass of
-            :torch:`distributions.distribution.Distribution`,
-            Can be a class, its name or module path, or a class instance.
-        distribution_kwargs (dict, optional): Keyword arguments for the
-            distribution constructor. Ignored if :attr:`distribution` is a
-            class instance.
->>>>>>> fb00347a
     """
 
     def __init__(self,
                  output_size: OutputSize,
-<<<<<<< HEAD
                  distribution: T,
                  num_samples: Optional[Union[int, torch.Tensor]] = None,
                  hparams: Optional[HParamsType] = None):
-=======
-                 hparams: HParamsType = None,
-                 distribution: Union[Type[T], T, str] = 'MultivariateNormal',
-                 distribution_kwargs: Optional[Dict[str, Any]] = None,):
->>>>>>> fb00347a
         ConnectorBase.__init__(self, output_size, hparams)
 
         self._dstr = distribution
@@ -840,13 +691,7 @@
         }
 
     def forward(self, # type: ignore
-<<<<<<< HEAD
                 transform: bool = False) -> Any:
-=======
-                transform: bool = False,
-                num_samples: Optional[Union[int, torch.Tensor]] = None
-                ) -> Any:
->>>>>>> fb00347a
         r"""Samples from a distribution and optionally performs transformation
         with an MLP layer.
         The inputs and outputs are the same as
@@ -858,18 +703,8 @@
             transform (bool): Whether to perform MLP transformation of the
                 distribution samples. If ``False``, the structure/shape of a
                 sample must match :attr:`output_size`.
-<<<<<<< HEAD
 
         :returns:
-=======
-            num_samples (optional): An ``int`` or ``int`` ``Tensor``. Number
-                of samples to generate. If not given, generate a
-                single sample. Note that if batch size has already
-                been included in :attr:`distribution`'s dimensionality,
-                ``num_samples`` should be left as ``None``.
-
-        Returns:
->>>>>>> fb00347a
             A ``Tensor`` or a (nested) ``tuple`` output, where
             - output: A ``Tensor`` or a (nested) ``tuple`` of Tensors
               with the same structure and size of :attr:`output_size`.
@@ -880,22 +715,6 @@
             ValueError: The output does not match :attr:`output_size`.
         """
 
-<<<<<<< HEAD
-=======
-        if num_samples:
-            output = self._dstr.sample([num_samples]) # type: ignore
-        else:
-            output = self._dstr.sample() # type: ignore
-
-        if self._dstr.event_shape == []: # type: ignore
-            output = torch.reshape(
-                input=output, shape=output.size() + torch.Size([1]))
-        # Disable gradients through samples
-        output = output.detach()
-
-        output = output.float()
-
->>>>>>> fb00347a
         if transform:
             fn_modules = ['torch', 'torch.nn', 'texar.custom']
             activation_fn = utils.get_function(
@@ -934,11 +753,7 @@
 #    def default_hparams():
 #        """Returns a dictionary of hyperparameters with default values.
 #
-<<<<<<< HEAD
 #        :returns:
-=======
-#        Returns:
->>>>>>> fb00347a
 #
 #            .. code-block:: python
 #

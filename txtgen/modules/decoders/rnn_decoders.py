"""
Various RNN decoders.
"""

from __future__ import absolute_import
from __future__ import division
from __future__ import print_function
import collections
import tensorflow as tf
from tensorflow.contrib.seq2seq import BasicDecoderOutput, AttentionWrapperState

from tensorflow.contrib.seq2seq import AttentionWrapper
from tensorflow.python.framework import tensor_shape, dtypes # pylint: disable=E0611

from txtgen.modules.decoders.rnn_decoder_base import RNNDecoderBase
from txtgen.core.utils import get_instance

# pylint: disable=too-many-arguments
<<<<<<< HEAD
class AttentionDecoderOutput(collections.namedtuple("DecoderOutput", \
    ["logits", "predicted_ids", "cell_output", "attention_scores", "attention_context"])):
=======
class AttentionDecoderOutput(
        collections.namedtuple("DecoderOutput", \
        ["logits", "predicted_ids", "cell_output", "attention_scores",
         "attention_context"])):
>>>>>>> 60c94841
    """Augmented decoder output that also includes the attention scores.
    """
    pass

class BasicRNNDecoder(RNNDecoderBase):
    """Basic RNN decoder that performs sampling at each step.

    See :class:`~txtgen.modules.decoders.RNNDecoderBase` for the arguments.
    """

    def __init__(self,
                 cell=None,
                 embedding=None,
                 vocab_size=None,
                 hparams=None):
        RNNDecoderBase.__init__(self, cell, embedding, vocab_size, hparams)

    @staticmethod
    def default_hparams():
        """Returns a dictionary of hyperparameters with default values.

        The hyperparameters have the same structure as in
        :meth:`~txtgen.modules.RNNDecoderBase.default_hparams`, except that
        the default "name" is "basic_rnn_decoder".
        """
        hparams = RNNDecoderBase.default_hparams()
        hparams["name"] = "basic_rnn_decoder"
        return hparams

    def initialize(self, name=None):
        return self._helper.initialize() + (self._initial_state,)

    def step(self, time, inputs, state, name=None):
        cell_outputs, cell_state = self._cell(inputs, state)
        logits = tf.contrib.layers.fully_connected(
            inputs=cell_outputs, num_outputs=self._vocab_size)
        sample_ids = self._helper.sample(
            time=time, outputs=logits, state=cell_state)
        (finished, next_inputs, next_state) = self._helper.next_inputs(
            time=time,
            outputs=logits,
            state=cell_state,
            sample_ids=sample_ids)
        outputs = BasicDecoderOutput(logits, sample_ids)
        #next_state should be cell_state directly,
        #according to function next_inouts
        return (outputs, next_state, next_inputs, finished)

    def finalize(self, outputs, final_state, sequence_lengths):
        return outputs, final_state

    @property
    def output_size(self):
        return BasicDecoderOutput(
            rnn_output=self._vocab_size,
            sample_id=tensor_shape.TensorShape([]))

    @property
    def output_dtype(self):
        return BasicDecoderOutput(
            rnn_output=dtypes.float32, sample_id=dtypes.int32)

class AttentionRNNDecoder(RNNDecoderBase):
    """Basic RNN decoder that performs sampling at each step.
    See :class:`~txtgen.modules.decoders.RNNDecoderBase` for the arguments.
    """
    def __init__(self,  # pylint: disable=too-many-arguments
                 # mode, #mode, train/eval
                 vocab_size,
                 n_hidden, # num_units: The depth of the attention mechanism.
                 attention_keys, #encoder_output, [batch_size, max_length, ...]
                 attention_values, #encoder_output,
                 attention_values_length,
                 reverse_scores_lengths=None,
                 name='attention_rnn_decoder',
                 cell=None,
                 embedding=None,
                 embedding_trainable=True,
                 hparams=None):
        RNNDecoderBase.__init__(self, cell, embedding, vocab_size, hparams)
        att_params = hparams['attention']
        attention_class = hparams['attention']['class'] #LuongAttention
        attention_kwargs = hparams['attention']['params']
        attention_kwargs['num_units'] = n_hidden
        attention_kwargs['memory_sequence_length'] = attention_values_length
        attention_kwargs['memory'] = attention_keys
        attention_modules = ['txtgen.custom', 'tensorflow.contrib.seq2seq']
        attention_mechanism = get_instance(attention_class, attention_kwargs, attention_modules)

        wrapper_params = hparams['attention']['wrapper_params']
        attn_cell = AttentionWrapper(self._cell, attention_mechanism, **wrapper_params)
<<<<<<< HEAD
        # more parameters can be added here
=======
>>>>>>> 60c94841
        self._cell = attn_cell

    @staticmethod
    def default_hparams():
        """Returns a dictionary of hyperparameters with default values.
        The hyperparameters have the same structure as in
        :meth:`txtgen.modules.RNNDecoderBase.default_hparams`, except that
        the default "name" is "basic_rnn_decoder".
        """
        hparams = RNNDecoderBase.default_hparams()
        hparams["name"] = "attention_rnn_decoder"
        hparams['attention'] = {
            'class':'LuongAttention',
            'alignment_history':False,
            'params':{
                'num_units':512,
                'scale':False,
                'probability_fn':None, #by default, it's softmax
                'score_mask_value':float('-inf'),
                'name':'LuongAttention'
            },
            'wrapper_params':{
                'attention_layer_size':None,
                'alignment_history':False,
                'cell_input_fn':None,
                'output_attention':True,
                'initial_cell_state':None
            }
        }
        return hparams
<<<<<<< HEAD
    def _setup(initial_state, helper):
        self.initial_state = initial_state.cell_state
        self.helper = helper

=======
    #def _setup(initial_state, helper):
    #    self._initial_state = initial_state.cell_state
    #        self.helper = helper
>>>>>>> 60c94841
    def initialize(self, name=None):
        helper_init = self._helper.initialize()
        return [helper_init[0], helper_init[1], self._initial_state]

    def step(self, time, inputs, state, name=None):
        cell_outputs, cell_state = self._cell(inputs, state)
        wrapper_outputs, wrapper_state = self._cell(inputs, state)

        #cell_state is AttentionWrapperState
        cell_state = wrapper_state.cell_state
        attention_scores = wrapper_state.alignments
        attention_context = wrapper_state.attention

        logits = tf.contrib.layers.fully_connected(
            inputs=cell_outputs, num_outputs=self._vocab_size)
        sample_ids = self._helper.sample(
            time=time, outputs=logits, state=cell_state)
        (finished, next_inputs, next_state) = self._helper.next_inputs(
            time=time,
            outputs=logits,
            state=wrapper_state,
            sample_ids=sample_ids)
        # there should be some problem
        outputs = AttentionDecoderOutput(logits, sample_ids, \
<<<<<<< HEAD
                wrapper_outputs, attention_scores, attention_context)
=======
                                         wrapper_outputs, attention_scores, attention_context)
>>>>>>> 60c94841
        return (outputs, next_state, next_inputs, finished)

    def finalize(self, outputs, final_state, sequence_lengths):
        return outputs, final_state


    @property
    def output_size(self):
        statesize = self.cell.state_size
        return AttentionDecoderOutput(
            logits=self._vocab_size,
            predicted_ids=tensor_shape.TensorShape([]),
            cell_output=self.cell._cell.output_size,
            attention_scores=statesize.alignments,
            attention_context=statesize.attention
            )

    @property
    def output_dtype(self):
        return AttentionDecoderOutput(
            logits=dtypes.float32,
            predicted_ids=dtypes.int32,
            cell_output=dtypes.float32,
            attention_scores=dtypes.float32,
            attention_context=dtypes.float32,
            )<|MERGE_RESOLUTION|>--- conflicted
+++ resolved
@@ -16,15 +16,8 @@
 from txtgen.core.utils import get_instance
 
 # pylint: disable=too-many-arguments
-<<<<<<< HEAD
 class AttentionDecoderOutput(collections.namedtuple("DecoderOutput", \
     ["logits", "predicted_ids", "cell_output", "attention_scores", "attention_context"])):
-=======
-class AttentionDecoderOutput(
-        collections.namedtuple("DecoderOutput", \
-        ["logits", "predicted_ids", "cell_output", "attention_scores",
-         "attention_context"])):
->>>>>>> 60c94841
     """Augmented decoder output that also includes the attention scores.
     """
     pass
@@ -116,10 +109,6 @@
 
         wrapper_params = hparams['attention']['wrapper_params']
         attn_cell = AttentionWrapper(self._cell, attention_mechanism, **wrapper_params)
-<<<<<<< HEAD
-        # more parameters can be added here
-=======
->>>>>>> 60c94841
         self._cell = attn_cell
 
     @staticmethod
@@ -150,16 +139,6 @@
             }
         }
         return hparams
-<<<<<<< HEAD
-    def _setup(initial_state, helper):
-        self.initial_state = initial_state.cell_state
-        self.helper = helper
-
-=======
-    #def _setup(initial_state, helper):
-    #    self._initial_state = initial_state.cell_state
-    #        self.helper = helper
->>>>>>> 60c94841
     def initialize(self, name=None):
         helper_init = self._helper.initialize()
         return [helper_init[0], helper_init[1], self._initial_state]
@@ -184,11 +163,7 @@
             sample_ids=sample_ids)
         # there should be some problem
         outputs = AttentionDecoderOutput(logits, sample_ids, \
-<<<<<<< HEAD
-                wrapper_outputs, attention_scores, attention_context)
-=======
                                          wrapper_outputs, attention_scores, attention_context)
->>>>>>> 60c94841
         return (outputs, next_state, next_inputs, finished)
 
     def finalize(self, outputs, final_state, sequence_lengths):
